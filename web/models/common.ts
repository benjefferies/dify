--- conflicted
+++ resolved
@@ -100,7 +100,6 @@
   current: boolean
 }
 
-<<<<<<< HEAD
 export type DataSourceNotionPage = {
   page_icon: string | null
   page_id: string
@@ -120,8 +119,8 @@
   provider: string
   is_bound: boolean
   source_info: DataSourceNotionWorkspace
-=======
+}
+
 export type GithubRepo = {
   stargazers_count: number
->>>>>>> d5ab3b50
 }