'use client'
import { useCallback, useEffect, useState } from 'react'
import type { FC } from 'react'
import useSWRInfinite from 'swr/infinite'
import { useTranslation } from 'react-i18next'
import { flatten } from 'lodash-es'
import { useRouter, useSelectedLayoutSegment } from 'next/navigation'
import classNames from 'classnames'
import { CircleStackIcon, PuzzlePieceIcon } from '@heroicons/react/24/outline'
import { CommandLineIcon, Squares2X2Icon } from '@heroicons/react/24/solid'
import Link from 'next/link'
import AccountDropdown from './account-dropdown'
import Nav from './nav'
import s from './index.module.css'
import type { GithubRepo, LangGeniusVersionResponse, UserProfileResponse } from '@/models/common'
import type { AppListResponse } from '@/models/app'
import NewAppDialog from '@/app/(commonLayout)/apps/NewAppDialog'
import { WorkspaceProvider } from '@/context/workspace-context'
import { useDatasetsContext } from '@/context/datasets-context'
import { fetchAppList } from '@/service/apps'

const BuildAppsIcon = ({ isSelected }: { isSelected: boolean }) => (
  <svg className='mr-1' width="16" height="16" viewBox="0 0 16 16" fill="none" xmlns="http://www.w3.org/2000/svg">
    <path d="M13.6666 4.85221L7.99998 8.00036M7.99998 8.00036L2.33331 4.85221M7.99998 8.00036L8 14.3337M14 10.7061V5.29468C14 5.06625 14 4.95204 13.9663 4.85017C13.9366 4.76005 13.8879 4.67733 13.8236 4.60754C13.7509 4.52865 13.651 4.47318 13.4514 4.36224L8.51802 1.6215C8.32895 1.51646 8.23442 1.46395 8.1343 1.44336C8.0457 1.42513 7.95431 1.42513 7.8657 1.44336C7.76559 1.46395 7.67105 1.51646 7.48198 1.6215L2.54865 4.36225C2.34896 4.47318 2.24912 4.52865 2.17642 4.60754C2.11211 4.67733 2.06343 4.76005 2.03366 4.85017C2 4.95204 2 5.06625 2 5.29468V10.7061C2 10.9345 2 11.0487 2.03366 11.1506C2.06343 11.2407 2.11211 11.3234 2.17642 11.3932C2.24912 11.4721 2.34897 11.5276 2.54865 11.6385L7.48198 14.3793C7.67105 14.4843 7.76559 14.5368 7.8657 14.5574C7.95431 14.5756 8.0457 14.5756 8.1343 14.5574C8.23442 14.5368 8.32895 14.4843 8.51802 14.3793L13.4514 11.6385C13.651 11.5276 13.7509 11.4721 13.8236 11.3932C13.8879 11.3234 13.9366 11.2407 13.9663 11.1506C14 11.0487 14 10.9345 14 10.7061Z" stroke={isSelected ? '#155EEF' : '#667085'} strokeWidth="1.25" strokeLinecap="round" strokeLinejoin="round"/>
  </svg>
)

export type IHeaderProps = {
  curAppId?: string
  userProfile: UserProfileResponse
  onLogout: () => void
  langeniusVersionInfo: LangGeniusVersionResponse
  isBordered: boolean
}
const navClassName = `
  flex items-center relative mr-3 px-3 h-8 rounded-xl
  font-medium text-[14px]
  cursor-pointer
`
const headerEnvClassName: { [k: string]: string } = {
  DEVELOPMENT: 'bg-[#FEC84B] border-[#FDB022] text-[#93370D]',
  TESTING: 'bg-[#A5F0FC] border-[#67E3F9] text-[#164C63]',
}
const getKey = (pageIndex: number, previousPageData: AppListResponse) => {
  if (!pageIndex || previousPageData.has_more)
    return { url: 'apps', params: { page: pageIndex + 1, limit: 30 } }
  return null
}
const Header: FC<IHeaderProps> = ({
  curAppId,
  userProfile,
  onLogout,
  langeniusVersionInfo,
  isBordered,
}) => {
  const { t } = useTranslation()
  const [showNewAppDialog, setShowNewAppDialog] = useState(false)
  const { data: appsData, isLoading, setSize } = useSWRInfinite(curAppId ? getKey : () => null, fetchAppList, { revalidateFirstPage: false })
  const { datasets, currentDataset } = useDatasetsContext()
  const router = useRouter()
  const showEnvTag = langeniusVersionInfo.current_env === 'TESTING' || langeniusVersionInfo.current_env === 'DEVELOPMENT'
  const selectedSegment = useSelectedLayoutSegment()
  const isPluginsComingSoon = selectedSegment === 'plugins-coming-soon'
  const isExplore = selectedSegment === 'explore'
<<<<<<< HEAD
=======
  const [starCount, setStarCount] = useState(0)

  useEffect(() => {
    globalThis.fetch('https://api.github.com/repos/langgenius/dify').then(res => res.json()).then((data: GithubRepo) => {
      setStarCount(data.stargazers_count)
    })
  }, [])
  const appItems = flatten(appsData?.map(appData => appData.data))

  const handleLoadmore = useCallback(() => {
    if (isLoading)
      return

    setSize(size => size + 1)
  }, [setSize, isLoading])
>>>>>>> d5ab3b50

  return (
    <div className={classNames(
      'sticky top-0 left-0 right-0 z-20 flex bg-gray-100 grow-0 shrink-0 basis-auto h-14',
      s.header,
      isBordered ? 'border-b border-gray-200' : '',
    )}>
      <div className={classNames(
        s[`header-${langeniusVersionInfo.current_env}`],
        'flex flex-1 items-center justify-between px-4',
      )}>
        <div className='flex items-center'>
          <Link href="/apps" className='flex items-center mr-4'>
            <div className={s.logo} />
          </Link>
          {
            starCount > 0 && (
              <Link
                href='https://github.com/langgenius/dify'
                target='_blank'
                className='flex items-center leading-[18px] border border-gray-200 rounded-md text-xs text-gray-700 font-semibold overflow-hidden'>
                <div className='flex items-center px-2 py-1 bg-gray-100'>
                  <div className={`${s['github-icon']} mr-1 rounded-full`} />
                  Star
                </div>
                <div className='px-2 py-1 bg-white border-l border-gray-200'>{`${starCount}`.replace(/\B(?=(\d{3})+(?!\d))/g, ',')}</div>
              </Link>
            )
          }
        </div>
        <div className='flex items-center'>
          <Link href="/explore/apps" className={classNames(
            navClassName, 'group',
            isExplore && 'bg-white shadow-[0_2px_5px_-1px_rgba(0,0,0,0.05),0_2px_4px_-2px_rgba(0,0,0,0.05)]',
            isExplore ? 'text-primary-600' : 'text-gray-500 hover:bg-gray-200 hover:text-gray-700',
          )}>
            <Squares2X2Icon className='mr-1 w-[18px] h-[18px]' />
            {t('common.menus.explore')}
          </Link>
          <Nav
            icon={<BuildAppsIcon isSelected={['apps', 'app'].includes(selectedSegment || '')} />}
            text={t('common.menus.apps')}
            activeSegment={['apps', 'app']}
            link='/apps'
            curNav={appItems.find(appItem => appItem.id === curAppId)}
            navs={appItems.map(item => ({
              id: item.id,
              name: item.name,
              link: `/app/${item.id}/overview`,
              icon: item.icon,
              icon_background: item.icon_background,
            }))}
            createText={t('common.menus.newApp')}
            onCreate={() => setShowNewAppDialog(true)}
            onLoadmore={handleLoadmore}
          />
          <Link href="/plugins-coming-soon" className={classNames(
            navClassName, 'group',
            isPluginsComingSoon && 'bg-white shadow-[0_2px_5px_-1px_rgba(0,0,0,0.05),0_2px_4px_-2px_rgba(0,0,0,0.05)]',
            isPluginsComingSoon ? 'text-primary-600' : 'text-gray-500 hover:bg-gray-200 hover:text-gray-700',
          )}>
            <PuzzlePieceIcon className='mr-1 w-[18px] h-[18px]' />
            {t('common.menus.plugins')}
          </Link>
          <Nav
            icon={<CircleStackIcon className='mr-1 w-[18px] h-[18px]' />}
            text={t('common.menus.datasets')}
            activeSegment='datasets'
            link='/datasets'
            curNav={currentDataset && { id: currentDataset.id, name: currentDataset.name, icon: currentDataset.icon, icon_background: currentDataset.icon_background }}
            navs={datasets.map(dataset => ({
              id: dataset.id,
              name: dataset.name,
              link: `/datasets/${dataset.id}/documents`,
              icon: dataset.icon,
              icon_background: dataset.icon_background,
            }))}
            createText={t('common.menus.newDataset')}
            onCreate={() => router.push('/datasets/create')}
          />
        </div>
        <div className='flex items-center flex-shrink-0'>
          {
            showEnvTag && (
              <div className={`
              flex items-center h-[22px] mr-4 rounded-md px-2 text-xs font-medium border
              ${headerEnvClassName[langeniusVersionInfo.current_env]}
            `}>
                {
                  langeniusVersionInfo.current_env === 'TESTING' && (
                    <>
                      <div className={s['beaker-icon']} />
                      {t('common.environment.testing')}
                    </>
                  )
                }
                {
                  langeniusVersionInfo.current_env === 'DEVELOPMENT' && (
                    <>
                      <CommandLineIcon className='w-3 h-3 mr-1' />
                      {t('common.environment.development')}
                    </>
                  )
                }
              </div>
            )
          }
          <WorkspaceProvider>
            <AccountDropdown userProfile={userProfile} onLogout={onLogout} langeniusVersionInfo={langeniusVersionInfo} />
          </WorkspaceProvider>
        </div>
      </div>
      <NewAppDialog show={showNewAppDialog} onClose={() => setShowNewAppDialog(false)} />
    </div>
  )
}
export default Header<|MERGE_RESOLUTION|>--- conflicted
+++ resolved
@@ -62,8 +62,6 @@
   const selectedSegment = useSelectedLayoutSegment()
   const isPluginsComingSoon = selectedSegment === 'plugins-coming-soon'
   const isExplore = selectedSegment === 'explore'
-<<<<<<< HEAD
-=======
   const [starCount, setStarCount] = useState(0)
 
   useEffect(() => {
@@ -79,7 +77,6 @@
 
     setSize(size => size + 1)
   }, [setSize, isLoading])
->>>>>>> d5ab3b50
 
   return (
     <div className={classNames(
