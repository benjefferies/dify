import { memo, useMemo, useState } from 'react'
import { useTranslation } from 'react-i18next'
import { FixedSizeList as List, areEqual } from 'react-window'
import type { ListChildComponentProps } from 'react-window'
import cn from 'classnames'
import Checkbox from '../../checkbox'
import NotionIcon from '../../notion-icon'
import s from './index.module.css'
import type { DataSourceNotionPage, DataSourceNotionPageMap } from '@/models/common'

type PageSelectorProps = {
  value: Set<string>
  searchValue: string
  pagesMap: DataSourceNotionPageMap
  list: DataSourceNotionPage[]
  onSelect: (selectedPagesId: Set<string>) => void
  canPreview?: boolean
  previewPageId?: string
  onPreview?: (selectedPageId: string) => void
}
type NotionPageTreeItem = {
  children: Set<string>
  descendants: Set<string>
  deepth: number
  ancestors: string[]
} & DataSourceNotionPage
type NotionPageTreeMap = Record<string, NotionPageTreeItem>
type NotionPageItem = {
  expand: boolean
  deepth: number
} & DataSourceNotionPage

const recursivePushInParentDescendants = (
  pagesMap: DataSourceNotionPageMap,
  listTreeMap: NotionPageTreeMap,
  current: NotionPageTreeItem,
  leafItem: NotionPageTreeItem,
) => {
  const parentId = current.parent_id
  const pageId = current.page_id

  if (!parentId || !pageId)
    return

<<<<<<< HEAD
  if (parentId !== 'root') {
=======
  if (parentId !== 'root' && pagesMap[parentId]) {
>>>>>>> 147ad5b5
    if (!listTreeMap[parentId]) {
      const children = new Set([pageId])
      const descendants = new Set([pageId, leafItem.page_id])
      listTreeMap[parentId] = {
        ...pagesMap[parentId],
        children,
        descendants,
        deepth: 0,
        ancestors: [],
      }
    }
    else {
      listTreeMap[parentId].children.add(pageId)
      listTreeMap[parentId].descendants.add(pageId)
      listTreeMap[parentId].descendants.add(leafItem.page_id)
    }
    leafItem.deepth++
    leafItem.ancestors.unshift(listTreeMap[parentId].page_name)

    if (listTreeMap[parentId].parent_id !== 'root')
      recursivePushInParentDescendants(pagesMap, listTreeMap, listTreeMap[parentId], leafItem)
  }
}

const Item = memo(({ index, style, data }: ListChildComponentProps<{
  dataList: NotionPageItem[]
  handleToggle: (index: number) => void
  checkedIds: Set<string>
  handleCheck: (index: number) => void
  canPreview?: boolean
  handlePreview: (index: number) => void
  listMapWithChildrenAndDescendants: NotionPageTreeMap
  searchValue: string
  previewPageId: string
}>) => {
  const { t } = useTranslation()
  const { dataList, handleToggle, checkedIds, handleCheck, canPreview, handlePreview, listMapWithChildrenAndDescendants, searchValue, previewPageId } = data
  const current = dataList[index]
  const currentWithChildrenAndDescendants = listMapWithChildrenAndDescendants[current.page_id]
  const hasChild = currentWithChildrenAndDescendants.descendants.size > 0
  const ancestors = currentWithChildrenAndDescendants.ancestors
  const breadCrumbs = ancestors.length ? [...ancestors, current.page_name] : [current.page_name]

  const renderArrow = () => {
    if (hasChild) {
      return (
        <div
          className={cn(s.arrow, current.expand && s['arrow-expand'], 'shrink-0 mr-1 w-5 h-5 hover:bg-gray-200 rounded-md')}
          style={{ marginLeft: current.deepth * 8 }}
          onClick={() => handleToggle(index)}
        />
      )
    }
    if (current.parent_id === 'root') {
      return (
        <div></div>
      )
    }
    return (
      <div className='shrink-0 mr-1 w-5 h-5' style={{ marginLeft: current.deepth * 8 }} />
    )
  }

  return (
    <div
      className={cn('group flex items-center pl-2 pr-[2px] rounded-md border border-transparent hover:bg-gray-100 cursor-pointer', previewPageId === current.page_id && s['preview-item'])}
      style={{ ...style, top: style.top as number + 8, left: 8, right: 8, width: 'calc(100% - 16px)' }}
    >
      <Checkbox
        className='shrink-0 mr-2 group-hover:border-primary-600 group-hover:border-[2px]'
        checked={checkedIds.has(current.page_id)}
        onCheck={() => handleCheck(index)}
      />
      {!searchValue && renderArrow()}
      <NotionIcon
        className='shrink-0 mr-1'
        type='page'
        src={current.page_icon}
      />
      <div
        className='grow text-sm font-medium text-gray-700 truncate'
        title={current.page_name}
      >
        {current.page_name}
      </div>
      {
        canPreview && (
          <div
            className='shrink-0 hidden group-hover:flex items-center ml-1 px-2 h-6 rounded-md text-xs font-medium text-gray-500 cursor-pointer hover:bg-gray-50 hover:text-gray-700'
            onClick={() => handlePreview(index)}>
            {t('common.dataSource.notion.selector.preview')}
          </div>
        )
      }
      {
        searchValue && (
          <div
            className='shrink-0 ml-1 max-w-[120px] text-xs text-gray-400 truncate'
            title={breadCrumbs.join(' / ')}
          >
            {breadCrumbs.join(' / ')}
          </div>
        )
      }
    </div>
  )
}, areEqual)

const PageSelector = ({
  value,
  searchValue,
  pagesMap,
  list,
  onSelect,
  canPreview = true,
  previewPageId,
  onPreview,
}: PageSelectorProps) => {
  const { t } = useTranslation()
  const [prevDataList, setPrevDataList] = useState(list)
  const [dataList, setDataList] = useState<NotionPageItem[]>([])
  const [localPreviewPageId, setLocalPreviewPageId] = useState('')
  if (prevDataList !== list) {
    setPrevDataList(list)
    setDataList(list.filter(item => item.parent_id === 'root').map((item) => {
      return {
        ...item,
        expand: false,
        deepth: 0,
      }
    }))
  }
  const searchDataList = list.filter((item) => {
    return item.page_name.includes(searchValue)
  }).map((item) => {
    return {
      ...item,
      expand: false,
      deepth: 0,
    }
  })
  const currentDataList = searchValue ? searchDataList : dataList
  const currentPreviewPageId = previewPageId === undefined ? localPreviewPageId : previewPageId

  const listMapWithChildrenAndDescendants = useMemo(() => {
    return list.reduce((prev: NotionPageTreeMap, next: DataSourceNotionPage) => {
      const pageId = next.page_id
      if (!prev[pageId])
        prev[pageId] = { ...next, children: new Set(), descendants: new Set(), deepth: 0, ancestors: [] }

      recursivePushInParentDescendants(pagesMap, prev, prev[pageId], prev[pageId])
      return prev
    }, {})
  }, [list, pagesMap])

  const handleToggle = (index: number) => {
    const current = dataList[index]
    const pageId = current.page_id
    const currentWithChildrenAndDescendants = listMapWithChildrenAndDescendants[pageId]
    const descendantsIds = Array.from(currentWithChildrenAndDescendants.descendants)
    const childrenIds = Array.from(currentWithChildrenAndDescendants.children)
    let newDataList = []

    if (current.expand) {
      current.expand = false

      newDataList = [...dataList.filter(item => !descendantsIds.includes(item.page_id))]
    }
    else {
      current.expand = true

      newDataList = [
        ...dataList.slice(0, index + 1),
        ...childrenIds.map(item => ({
          ...pagesMap[item],
          expand: false,
          deepth: listMapWithChildrenAndDescendants[item].deepth,
        })),
        ...dataList.slice(index + 1)]
    }
    setDataList(newDataList)
  }

  const handleCheck = (index: number) => {
    const current = currentDataList[index]
    const pageId = current.page_id
    const currentWithChildrenAndDescendants = listMapWithChildrenAndDescendants[pageId]

    if (value.has(pageId)) {
      if (!searchValue) {
        for (const item of currentWithChildrenAndDescendants.descendants)
          value.delete(item)
      }

      value.delete(pageId)
    }
    else {
      if (!searchValue) {
        for (const item of currentWithChildrenAndDescendants.descendants)
          value.add(item)
      }

      value.add(pageId)
    }

    onSelect(new Set([...value]))
  }

  const handlePreview = (index: number) => {
    const current = currentDataList[index]
    const pageId = current.page_id

    setLocalPreviewPageId(pageId)

    if (onPreview)
      onPreview(pageId)
  }

  if (!currentDataList.length) {
    return (
      <div className='flex items-center justify-center h-[296px] text-[13px] text-gray-500'>
        {t('common.dataSource.notion.selector.noSearchResult')}
      </div>
    )
  }

  return (
    <List
      className='py-2'
      height={296}
      itemCount={currentDataList.length}
      itemSize={28}
      width='100%'
      itemKey={(index, data) => data.dataList[index].page_id}
      itemData={{
        dataList: currentDataList,
        handleToggle,
        checkedIds: value,
        handleCheck,
        canPreview,
        handlePreview,
        listMapWithChildrenAndDescendants,
        searchValue,
        previewPageId: currentPreviewPageId,
      }}
    >
      {Item}
    </List>
  )
}

export default PageSelector<|MERGE_RESOLUTION|>--- conflicted
+++ resolved
@@ -42,11 +42,7 @@
   if (!parentId || !pageId)
     return
 
-<<<<<<< HEAD
-  if (parentId !== 'root') {
-=======
   if (parentId !== 'root' && pagesMap[parentId]) {
->>>>>>> 147ad5b5
     if (!listTreeMap[parentId]) {
       const children = new Set([pageId])
       const descendants = new Set([pageId, leafItem.page_id])
