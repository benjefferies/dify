--- conflicted
+++ resolved
@@ -542,12 +542,8 @@
                     canStopResponsing={!!messageTaskId}
                     abortResponsing={async () => {
                       await stopChatMessageResponding(appId, messageTaskId, isInstalledApp, installedAppInfo?.id)
-<<<<<<< HEAD
-                      abortController?.abort()
-=======
                       setHasStopResponded(true)
                       // abortController?.abort()
->>>>>>> a34cb979
                       setResponsingFalse()
                     }}
                     checkCanSend={checkCanSend}
