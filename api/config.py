--- conflicted
+++ resolved
@@ -79,11 +79,7 @@
         self.CONSOLE_URL = get_env('CONSOLE_URL')
         self.API_URL = get_env('API_URL')
         self.APP_URL = get_env('APP_URL')
-<<<<<<< HEAD
-        self.CURRENT_VERSION = "0.3.2"
-=======
         self.CURRENT_VERSION = "0.3.3"
->>>>>>> 26ad00ff
         self.COMMIT_SHA = get_env('COMMIT_SHA')
         self.EDITION = "SELF_HOSTED"
         self.DEPLOY_ENV = get_env('DEPLOY_ENV')
