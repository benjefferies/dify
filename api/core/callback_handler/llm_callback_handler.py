import logging
import time
from typing import Any, Dict, List, Union, Optional

from langchain.callbacks.base import BaseCallbackHandler
from langchain.schema import AgentAction, AgentFinish, LLMResult, HumanMessage, AIMessage, SystemMessage

from core.callback_handler.entity.llm_message import LLMMessage
from core.conversation_message_task import ConversationMessageTask, ConversationTaskStoppedException
from core.llm.streamable_chat_open_ai import StreamableChatOpenAI
from core.llm.streamable_open_ai import StreamableOpenAI


class LLMCallbackHandler(BaseCallbackHandler):

    def __init__(self, llm: Union[StreamableOpenAI, StreamableChatOpenAI],
                 conversation_message_task: ConversationMessageTask):
        self.llm = llm
        self.llm_message = LLMMessage()
        self.start_at = None
        self.conversation_message_task = conversation_message_task

    @property
    def always_verbose(self) -> bool:
        """Whether to call verbose callbacks even if verbose is False."""
        return True

    def on_llm_start(
        self, serialized: Dict[str, Any], prompts: List[str], **kwargs: Any
    ) -> None:
        self.start_at = time.perf_counter()

        if 'Chat' in serialized['name']:
            real_prompts = []
            messages = []
            for prompt in prompts:
                role, content = prompt.split(': ', maxsplit=1)
                if role == 'human':
                    role = 'user'
                    message = HumanMessage(content=content)
                elif role == 'ai':
                    role = 'assistant'
                    message = AIMessage(content=content)
                else:
                    message = SystemMessage(content=content)

                real_prompt = {
                    "role": role,
                    "text": content
                }
                real_prompts.append(real_prompt)
                messages.append(message)

            self.llm_message.prompt = real_prompts
            self.llm_message.prompt_tokens = self.llm.get_messages_tokens(messages)
        else:
            self.llm_message.prompt = [{
                "role": 'user',
                "text": prompts[0]
            }]

            self.llm_message.prompt_tokens = self.llm.get_num_tokens(prompts[0])

    def on_llm_end(self, response: LLMResult, **kwargs: Any) -> None:
        end_at = time.perf_counter()
        self.llm_message.latency = end_at - self.start_at

        if not self.conversation_message_task.streaming:
            self.conversation_message_task.append_message_text(response.generations[0][0].text)
            self.llm_message.completion = response.generations[0][0].text
            self.llm_message.completion_tokens = response.llm_output['token_usage']['completion_tokens']
        else:
            self.llm_message.completion_tokens = self.llm.get_num_tokens(self.llm_message.completion)

        self.conversation_message_task.save_message(self.llm_message)

    def on_llm_new_token(self, token: str, **kwargs: Any) -> None:
        try:
            self.conversation_message_task.append_message_text(token)
        except ConversationTaskStoppedException as ex:
            self.on_llm_error(error=ex)
<<<<<<< HEAD
=======
            raise ex
>>>>>>> b20b2c55

        self.llm_message.completion += token

    def on_llm_error(
            self, error: Union[Exception, KeyboardInterrupt], **kwargs: Any
    ) -> None:
        """Do nothing."""
        if isinstance(error, ConversationTaskStoppedException):
            if self.conversation_message_task.streaming:
                end_at = time.perf_counter()
                self.llm_message.latency = end_at - self.start_at
                self.llm_message.completion_tokens = self.llm.get_num_tokens(self.llm_message.completion)
                self.conversation_message_task.save_message(llm_message=self.llm_message, by_stopped=True)
        else:
            logging.error(error)

    def on_chain_start(
            self, serialized: Dict[str, Any], inputs: Dict[str, Any], **kwargs: Any
    ) -> None:
        pass

    def on_chain_end(self, outputs: Dict[str, Any], **kwargs: Any) -> None:
        pass

    def on_chain_error(
            self, error: Union[Exception, KeyboardInterrupt], **kwargs: Any
    ) -> None:
        pass

    def on_tool_start(
            self,
            serialized: Dict[str, Any],
            input_str: str,
            **kwargs: Any,
    ) -> None:
        pass

    def on_agent_action(
            self, action: AgentAction, color: Optional[str] = None, **kwargs: Any
    ) -> Any:
        pass

    def on_tool_end(
            self,
            output: str,
            color: Optional[str] = None,
            observation_prefix: Optional[str] = None,
            llm_prefix: Optional[str] = None,
            **kwargs: Any,
    ) -> None:
        pass

    def on_tool_error(
            self, error: Union[Exception, KeyboardInterrupt], **kwargs: Any
    ) -> None:
        pass

    def on_text(
            self,
            text: str,
            color: Optional[str] = None,
            end: str = "",
            **kwargs: Optional[str],
    ) -> None:
        pass

    def on_agent_finish(
            self, finish: AgentFinish, color: Optional[str] = None, **kwargs: Any
    ) -> None:
        pass<|MERGE_RESOLUTION|>--- conflicted
+++ resolved
@@ -79,10 +79,7 @@
             self.conversation_message_task.append_message_text(token)
         except ConversationTaskStoppedException as ex:
             self.on_llm_error(error=ex)
-<<<<<<< HEAD
-=======
             raise ex
->>>>>>> b20b2c55
 
         self.llm_message.completion += token
 
